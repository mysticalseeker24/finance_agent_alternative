--- conflicted
+++ resolved
@@ -311,23 +311,15 @@
             return {"error": f"Error calculating risk: {str(e)}"}
 
     async def _analyze_portfolio(
-<<<<<<< HEAD
         self,
         portfolio: List[Dict[str, Any]],
-        portfolio_asset_historical_prices: pd.DataFrame,
-        asset_metadata: Optional[Dict[str, Dict[str, Any]]] = None,
+        portfolio_asset_historical_prices: pd.DataFrame,  # Moved up (required parameter)
+        asset_metadata: Optional[
+            Dict[str, Dict[str, Any]]
+        ] = None,  # Moved down (optional)
         benchmark_historical_prices: Optional[pd.DataFrame] = None,
         risk_free_rate: float = 0.0,
     ) -> Dict[str, Any]:
-=======
-    self,
-    portfolio: List[Dict[str, Any]], 
-    portfolio_asset_historical_prices: pd.DataFrame,  # Moved up (required parameter)
-    asset_metadata: Optional[Dict[str, Dict[str, Any]]] = None,  # Moved down (optional)
-    benchmark_historical_prices: Optional[pd.DataFrame] = None, 
-    risk_free_rate: float = 0.0
-) -> Dict[str, Any]:
->>>>>>> 7df77f50
         """Analyze a portfolio's composition and risk.
         Args:
             portfolio: List of portfolio items with ticker and weight.
