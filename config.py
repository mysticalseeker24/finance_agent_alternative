--- conflicted
+++ resolved
@@ -4,7 +4,7 @@
 import sys
 from typing import Dict, Any, List, Optional
 from pathlib import Path
-import json # Added
+import json
 
 import dotenv
 from loguru import logger
@@ -60,7 +60,6 @@
     # Optional: Path to a fine-tuned Whisper model directory or Hugging Face Hub model name.
     WHISPER_FINETUNED_MODEL_PATH = os.getenv("WHISPER_FINETUNED_MODEL_PATH", None)
 
-<<<<<<< HEAD
     # Default Portfolio Configuration
     DEFAULT_PORTFOLIO_JSON = os.getenv("DEFAULT_PORTFOLIO_JSON")
     DEFAULT_PORTFOLIO: List[Dict[str, Any]] = [] # Type hint for clarity
@@ -90,11 +89,6 @@
         ]
         # Adjust weights if necessary to sum to 1.0 if that's a requirement for analysis_agent
         # Current sum of example weights: 0.15+0.12+0.10+0.08+0.07+0.06+0.05+0.05+0.04+0.04+0.12+0.12 = 1.0
-=======
-    # External Service URLs
-    # Base URL for Firecrawl API. Specific endpoints like /v1/scrape will be appended by the client.
-    FIRECRAWL_API_URL = os.getenv("FIRECRAWL_API_URL", "https://api.firecrawl.dev") 
->>>>>>> 775a362d
 
     # Required API Key Groups
     # At least one from each group must be present
